--- conflicted
+++ resolved
@@ -162,14 +162,10 @@
 
 --*/
 
-// This Sample will create a grayscale for known media types. Please remove MF_DEVICEMFT_ADD_GRAYSCALER_ to remove the grayscaler
+// This sample will create a grayscale for known media types. Please remove MF_DEVICEMFT_ADD_GRAYSCALER_ to remove the grayscaler
 // This sample also has photo confirmation enabled remove DMF_DEVICEMFT_PHTOTOCONFIRMATION to remove photo confirmation
-<<<<<<< HEAD
-
-=======
 // Please search for the @@@@ README tag for critical sections in code and it's documentation
 //
->>>>>>> 84a856ed
 STDMETHODIMP CMultipinMft::InitializeTransform ( 
     _In_ IMFAttributes *pAttributes
     )
@@ -731,15 +727,11 @@
     DMFTCHECKHR_GOTO(spInPin->SendSample( pSample ), done );
 done:
     DMFTRACE( DMFT_GENERAL, TRACE_LEVEL_INFORMATION, "%!FUNC! exiting %x = %!HRESULT!", hr, hr );
-<<<<<<< HEAD
-    // Workaround A Bug in the pipeline which is incorrectly not releasing the sample
-=======
     //
     //@@@@ README : There is a bug in the sample that the device transform manager which manages the
     // device MFT does not release the sample after passing it to Device MFT in processInput like it should. The
     // Device MFT therefore unfortunately has to make sure that the sample that leaves processoutput has a reference count of 1
     // 
->>>>>>> 84a856ed
     SAFE_RELEASE(pSample);
     return hr;
 
@@ -786,19 +778,15 @@
             pdwStatus ) ) )
         {
             gotOne = true;
-            // Do photo confirmation if enabled off the preview stream only
+            // Do photo confirmation if enabled from the preview stream only
 #if defined (MF_DEVICEMFT_PHTOTOCONFIRMATION)
             BOOL pIsPreviewPin = FALSE;
             if (pOutputSamples[i].pSample &&
                 IsPhotoConfirmationEnabled() &&
-<<<<<<< HEAD
-                ((SUCCEEDED(CheckPreviewPin(static_cast<IMFAttributes*>(poPin), &pIsPreviewPin)) && pIsPreviewPin) && 
-=======
                 ((SUCCEEDED(CheckPreviewPin(static_cast<IMFAttributes*>(spOpin.Get()), &pIsPreviewPin)) && pIsPreviewPin) &&
->>>>>>> 84a856ed
-                    InterlockedCompareExchange(reinterpret_cast<PLONG>(&m_firePhotoConfirmation),FALSE,TRUE)))
+                    InterlockedCompareExchange(reinterpret_cast<PLONG>(&m_firePhotoConfirmation), FALSE, TRUE)))
             {
-                // Please note photo confirmation should always be fired off the preview stream.
+                // Please note photo confirmation should always be fired from the preview stream.
                 ComPtr<IMFMediaType> spMediaType;
                 if (SUCCEEDED(spOpin->getMediaType(spMediaType.GetAddressOf())))
                 {
